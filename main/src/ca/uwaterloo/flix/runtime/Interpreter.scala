package ca.uwaterloo.flix.runtime

import ca.uwaterloo.flix.language.ast.TypedAst.{Expression, Literal, Pattern, Type, FormalArg, Root}
import ca.uwaterloo.flix.language.ast.{TypedAst, Name, BinaryOperator, UnaryOperator}

// TODO: Consider an EvaluationContext
object Interpreter {

  type Env = Map[String, Value]

  // TODO: Use this exception:

  /**
   * An exception thrown to indicate an internal runtime error.
   *
   * This exception should never be thrown if the compiler and runtime is implemented correctly.
   *
   * @param message the error message.
   */
  case class InternalRuntimeError(message: String) extends RuntimeException(message)

  /*
   * Evaluates an `Expression`. Whenever possible, it calls specialized methods
   * `evalInt` and `evalBool` which avoid creating intermediate `Value`s.
   *
   * Specifically, this means Unary, Binary, and IfThenElse expressions are
   * specialized. All other cases are handled by calling `evalGeneral` (which,
   * in turn, may call `eval`).
   *
   * Subexpressions are evaluated by recursively calling `eval`.
   */
  def eval(expr: Expression, root: Root, env: Env = Map()): Value = {
    /*
     * If the type of the expression is an Int or Bool, we can use the
     * specialized Int and Bool evaluators. Otherwise, we use `evalGeneral`.
     */
    def doEval(exp: Expression): Value = exp.tpe match {
      case Type.Int => Value.mkInt(evalInt(exp, root, env))
      case Type.Bool => Value.mkBool(evalBool(exp, root, env))
      case _ => evalGeneral(exp, root, env)
    }

    def evalInt(expr: Expression, root: Root, env: Env = Map()): Int = expr match {
      case Expression.Unary(UnaryOperator.UnaryPlus, e, _, _) => +evalInt(e, root, env)
      case Expression.Unary(UnaryOperator.UnaryMinus, e, _, _) => -evalInt(e, root, env)
      case Expression.Binary(BinaryOperator.Plus, e1, e2, _, _) => evalInt(e1, root, env) + evalInt(e2, root, env)
      case Expression.Binary(BinaryOperator.Minus, e1, e2, _, _) => evalInt(e1, root, env) - evalInt(e2, root, env)
      case Expression.Binary(BinaryOperator.Times, e1, e2, _, _) => evalInt(e1, root, env) * evalInt(e2, root, env)
      case Expression.Binary(BinaryOperator.Divide, e1, e2, _, _) => evalInt(e1, root, env) / evalInt(e2, root, env)
      case Expression.Binary(BinaryOperator.Modulo, e1, e2, _, _) =>
        // TODO: Document semantics of modulo on negative operands
        evalInt(e1, root, env) % evalInt(e2, root, env)
      case _ => evalGeneral(expr, root, env).asInstanceOf[Value.Int].i
    }

    def evalBool(expr: Expression, root: Root, env: Env = Map()): Boolean = expr match {
      case Expression.Unary(UnaryOperator.Not, e, _, _) => !evalBool(e, root, env)
      case Expression.Binary(BinaryOperator.Less, e1, e2, _, _) => evalInt(e1, root, env) < evalInt(e2, root, env)
      case Expression.Binary(BinaryOperator.LessEqual, e1, e2, _, _) => evalInt(e1, root, env) <= evalInt(e2, root, env)
      case Expression.Binary(BinaryOperator.Greater, e1, e2, _, _) => evalInt(e1, root, env) > evalInt(e2, root, env)
      case Expression.Binary(BinaryOperator.GreaterEqual, e1, e2, _, _) => evalInt(e1, root, env) >= evalInt(e2, root, env)
      case Expression.Binary(BinaryOperator.Equal, e1, e2, _, _) => eval(e1, root, env) == eval(e2, root, env)
      case Expression.Binary(BinaryOperator.NotEqual, e1, e2, _, _) => eval(e1, root, env) != eval(e2, root, env)
      case Expression.Binary(BinaryOperator.And, e1, e2, _, _) => evalBool(e1, root, env) && evalBool(e2, root, env)
      case Expression.Binary(BinaryOperator.Or, e1, e2, _, _) => evalBool(e1, root, env) || evalBool(e2, root, env)
      case _ => evalGeneral(expr, root, env).asInstanceOf[Value.Bool].b
    }

    expr match {
      case Expression.Unary(_, _, _, _) => doEval(expr)
      case Expression.Binary(_, _, _, _, _) => doEval(expr)
      case Expression.IfThenElse(exp1, exp2, exp3, _, _) =>
        if (evalBool(exp1, root, env)) eval(exp2, root, env) else eval(exp3, root, env)
      case _ => evalGeneral(expr, root, env)
    }
  }

  /*
   * A general evaluator of `Expression`s. It is always safe to call
   * `evalGeneral`, though it may be slower than calling the specialized
   * `eval`.
   *
   * Note that `eval` and `evalGeneral` can be mutually recursive.
   *
   * Subexpressions are always evaluated by calling the faster `eval`, with
   * two exceptions: evaluating the exp of Apply(exp, args, _, _) and
   * evaluating the Apply of a desugared Let expression. `eval` is not
   * specialized for those cases and falls back to calling `evalGeneral`.
   * Therefore, in those cases, we call `evalGeneral` directly.
   */
  private def evalGeneral(expr: Expression, root: Root, env: Env = Map()): Value = {
    def evalUnary(op: UnaryOperator, v: Value): Value = op match {
      case UnaryOperator.Not => Value.mkBool(!v.toBool)
      case UnaryOperator.UnaryPlus => Value.mkInt(+v.toInt)
      case UnaryOperator.UnaryMinus => Value.mkInt(-v.toInt)
    }

    def evalBinary(op: BinaryOperator, v1: Value, v2: Value): Value = op match {
      case BinaryOperator.Plus => Value.mkInt(v1.toInt + v2.toInt)
      case BinaryOperator.Minus => Value.mkInt(v1.toInt - v2.toInt)
      case BinaryOperator.Times => Value.mkInt(v1.toInt * v2.toInt)
      case BinaryOperator.Divide => Value.mkInt(v1.toInt / v2.toInt)
      case BinaryOperator.Modulo => Value.mkInt(v1.toInt % v2.toInt)
      case BinaryOperator.Less => Value.mkBool(v1.toInt < v2.toInt)
      case BinaryOperator.LessEqual => Value.mkBool(v1.toInt <= v2.toInt)
      case BinaryOperator.Greater => Value.mkBool(v1.toInt > v2.toInt)
      case BinaryOperator.GreaterEqual => Value.mkBool(v1.toInt >= v2.toInt)
      case BinaryOperator.Equal => Value.mkBool(v1 == v2)
      case BinaryOperator.NotEqual => Value.mkBool(v1 != v2)
      case BinaryOperator.And => Value.mkBool(v1.toBool && v2.toBool)
      case BinaryOperator.Or => Value.mkBool(v1.toBool || v2.toBool)
    }

    expr match {
      case Expression.Lit(literal, _, _) => evalLit(literal)
      case Expression.Var(ident, _, loc) =>
        assert(env.contains(ident.name), s"Unbound variable ${ident.name} at ${loc.format}")
        env(ident.name)
      case Expression.Ref(name, _, _) =>
        assert(root.constants.contains(name), s"Expected constant $name to be defined.")
        eval(root.constants(name).exp, root, env)
      case Expression.Lambda(formals, body, _, _) => Value.Closure(formals, body, env)
      case Expression.Apply(exp, args, _, _) =>
        val Value.Closure(formals, body, closureEnv) = evalGeneral(exp, root, env)
        val evalArgs = args.map(x => eval(x, root, env))
        val newEnv = closureEnv ++ formals.map(_.ident.name).zip(evalArgs).toMap
        eval(body, root, newEnv)
      case Expression.Unary(op, exp, _, _) => evalUnary(op, eval(exp, root, env))
      case Expression.Binary(op, exp1, exp2, _, _) => evalBinary(op, eval(exp1, root, env), eval(exp2, root, env))
      case Expression.IfThenElse(exp1, exp2, exp3, tpe, _) =>
        val cond = eval(exp1, root, env).toBool
        if (cond) eval(exp2, root, env) else eval(exp3, root, env)
      case Expression.Let(ident, value, body, tpe, loc) =>
        // TODO: Right now Let only supports a single binding. Does it make sense to allow a list of bindings?
        val func = Expression.Lambda(List(FormalArg(ident, value.tpe)), body, Type.Lambda(List(value.tpe), tpe), loc)
        val desugared = Expression.Apply(func, List(value), tpe, loc)
        evalGeneral(desugared, root, env)
      case Expression.Match(exp, rules, _, _) =>
        val value = eval(exp, root, env)
        matchRule(rules, value) match {
          case Some((matchExp, matchEnv)) => eval(matchExp, root, env ++ matchEnv)
          case None => throw new RuntimeException(s"Unmatched value $value.")
        }
      case Expression.Tag(name, ident, exp, _, _) => Value.mkTag(name, ident.name, eval(exp, root, env))
      case Expression.Tuple(elms, _, _) => Value.Tuple(elms.map(e => eval(e, root, env)))
      case Expression.Error(tpe, loc) => throw new RuntimeException(s"Error at ${loc.format}.")
    }
  }

  def evalLit(lit: Literal): Value = lit match {
    case Literal.Unit(_) => Value.Unit
    case Literal.Bool(b, _) => if (b) Value.True else Value.False
    case Literal.Int(i, _) => Value.mkInt(i)
    case Literal.Str(s, _) => Value.mkStr(s)
    case Literal.Tag(name, ident, innerLit, _, _) => Value.mkTag(name, ident.name, evalLit(innerLit))
    case Literal.Tuple(elms, _, _) => Value.Tuple(elms.map(evalLit))
  }

<<<<<<< HEAD
=======
  private def evalUnary(op: UnaryOperator, v: Value): Value = op match {
    case UnaryOperator.Not => if (v.toBool) Value.False else Value.True
    case UnaryOperator.UnaryPlus => Value.mkInt(+v.toInt)
    case UnaryOperator.UnaryMinus => Value.mkInt(-v.toInt)
  }

// TODO: Specialize interpreter.
//  def eval(e: Expression): Value = e match {
//    case (Expression.Tag(enum, tag, exp, tpe, loc)) => exp.tpe match {
//      case Type.Int => Value.mkInt(evalInt(exp))
//    }
//
//  }
//
//  def evalInt(e: Expression): Int = e match {
//
//    case (Expression.Binary(BinaryOperator.Plus, e1, e2)) => evalInt(e1) + evalInt(e1)
//    case _ => ??? // TYPE ERROR
//  }



  private def evalBinary(op: BinaryOperator, v1: Value, v2: Value): Value = op match {
    case BinaryOperator.Plus => Value.mkInt(v1.toInt + v2.toInt)
    case BinaryOperator.Minus => Value.mkInt(v1.toInt - v2.toInt)
    case BinaryOperator.Times => Value.mkInt(v1.toInt * v2.toInt)
    case BinaryOperator.Divide => Value.mkInt(v1.toInt / v2.toInt)
    case BinaryOperator.Modulo => Value.mkInt(v1.toInt % v2.toInt) // TODO: Document semantics of modulo on negative operands
    case BinaryOperator.Less => if (v1.toInt < v2.toInt) Value.True else Value.False
    case BinaryOperator.LessEqual => if (v1.toInt <= v2.toInt) Value.True else Value.False
    case BinaryOperator.Greater => if (v1.toInt > v2.toInt) Value.True else Value.False
    case BinaryOperator.GreaterEqual => if (v1.toInt >= v2.toInt) Value.True else Value.False
    case BinaryOperator.Equal => if (v1 == v2) Value.True else Value.False
    case BinaryOperator.NotEqual => if (v1 != v2) Value.True else Value.False
    case BinaryOperator.And => if (v1.toBool && v2.toBool) Value.True else Value.False
    case BinaryOperator.Or => if (v1.toBool || v2.toBool) Value.True else Value.False
  }

>>>>>>> c1629da8
  private def matchRule(rules: List[(Pattern, Expression)], value: Value): Option[(Expression, Env)] = rules match {
    case (pattern, exp) :: rest => unify(pattern, value) match {
      case Some(env) => Some((exp, env))
      case None => matchRule(rest, value)
    }
    case Nil => None
  }

  private def unify(pattern: Pattern, value: Value): Option[Env] = (pattern, value) match {
    case (Pattern.Wildcard(_, _), _) => Some(Map())
    case (Pattern.Var(ident, _, _), _) => Some(Map(ident.name -> value))
    case (Pattern.Lit(lit, _, _), _) if evalLit(lit) == value => Some(Map())
    case (Pattern.Tag(name1, ident1, innerPat, _, _), Value.Tag(name2, ident2, innerVal))
      if name1 == name2 && ident1.name == ident2 => unify(innerPat, innerVal)
    case (Pattern.Tuple(pats, _, _), Value.Tuple(vals)) =>
      val envs = pats.zip(vals).map { case (p, v) => unify(p, v) }.collect { case Some(e) => e }
      if (pats.size == envs.size)
        Some(envs.foldLeft(Map[String, Value]()) { case (acc, newEnv) => acc ++ newEnv })
      else None
    case _ => None
  }

  // TODO: Need to come up with some more clean interfaces
  // TODO: Everything below here is really bad and should just be replaced at will.

  /**
   * Evaluates the given head term `t` under the given environment `env0`
   */
  def evalHeadTerm(t: TypedAst.Term.Head, root: TypedAst.Root, env: Map[String, Value]): Value = t match {
    case TypedAst.Term.Head.Var(x, tpe, loc) => env.get(x.name) match {
      case None => throw InternalRuntimeError("Unbound variable in head term!")
      case Some(value) => value
    }
    case TypedAst.Term.Head.Lit(lit, tpe, loc) => Interpreter.evalLit(lit)
    case TypedAst.Term.Head.Apply(name, terms, tpe, loc) =>
      val f = root.constants(name)
      val Value.Closure(formals, body, closureEnv) = eval(f.exp, root, env)
      val evalArgs = terms.map(t => evalHeadTerm(t, root, env))
      val newEnv = closureEnv ++ formals.map(_.ident.name).zip(evalArgs).toMap
      eval(body, root, newEnv)

  }

  def evalBodyTerm(t: TypedAst.Term.Body, env: Map[String, Value]): Value = t match {
    case TypedAst.Term.Body.Wildcard(_, _) => ???
    case TypedAst.Term.Body.Var(x, _, _) => env(x.name)
    case TypedAst.Term.Body.Lit(lit, _, _) => ???
  }

  def eval2(lambda: Expression, v1: Value, v2: Value, root: TypedAst.Root): Value =
    eval(lambda, root, Map.empty) match {
      case Value.Closure(formals, body, closureEnv) =>
        val evalArgs = List(v1, v2)
        val newEnv = closureEnv ++ formals.map(_.ident.name).zip(evalArgs).toMap
        eval(body, root, newEnv)
      case _ => ??? // TODO: Just omit this
    }

  def evalCall(d: TypedAst.Definition.Constant, terms: List[TypedAst.Term.Body], root: TypedAst.Root, env: Map[String, Value]): Value = {
    eval(d.exp, root, env) match {
      case Value.Closure(formals, body, closureEnv) =>
        val evalArgs = terms.map(t => evalBodyTerm(t, env))
        val newEnv = closureEnv ++ formals.map(_.ident.name).zip(evalArgs).toMap
        eval(body, root, newEnv)
      case _ => ??? // TODO: Just omit this
    }
  }

}<|MERGE_RESOLUTION|>--- conflicted
+++ resolved
@@ -36,7 +36,7 @@
      */
     def doEval(exp: Expression): Value = exp.tpe match {
       case Type.Int => Value.mkInt(evalInt(exp, root, env))
-      case Type.Bool => Value.mkBool(evalBool(exp, root, env))
+      case Type.Bool => if (evalBool(exp, root, env)) Value.True else Value.False
       case _ => evalGeneral(exp, root, env)
     }
 
@@ -90,7 +90,7 @@
    */
   private def evalGeneral(expr: Expression, root: Root, env: Env = Map()): Value = {
     def evalUnary(op: UnaryOperator, v: Value): Value = op match {
-      case UnaryOperator.Not => Value.mkBool(!v.toBool)
+      case UnaryOperator.Not => if (v.toBool) Value.False else Value.True
       case UnaryOperator.UnaryPlus => Value.mkInt(+v.toInt)
       case UnaryOperator.UnaryMinus => Value.mkInt(-v.toInt)
     }
@@ -101,14 +101,14 @@
       case BinaryOperator.Times => Value.mkInt(v1.toInt * v2.toInt)
       case BinaryOperator.Divide => Value.mkInt(v1.toInt / v2.toInt)
       case BinaryOperator.Modulo => Value.mkInt(v1.toInt % v2.toInt)
-      case BinaryOperator.Less => Value.mkBool(v1.toInt < v2.toInt)
-      case BinaryOperator.LessEqual => Value.mkBool(v1.toInt <= v2.toInt)
-      case BinaryOperator.Greater => Value.mkBool(v1.toInt > v2.toInt)
-      case BinaryOperator.GreaterEqual => Value.mkBool(v1.toInt >= v2.toInt)
-      case BinaryOperator.Equal => Value.mkBool(v1 == v2)
-      case BinaryOperator.NotEqual => Value.mkBool(v1 != v2)
-      case BinaryOperator.And => Value.mkBool(v1.toBool && v2.toBool)
-      case BinaryOperator.Or => Value.mkBool(v1.toBool || v2.toBool)
+      case BinaryOperator.Less => if (v1.toInt < v2.toInt) Value.True else Value.False
+      case BinaryOperator.LessEqual => if (v1.toInt <= v2.toInt) Value.True else Value.False
+      case BinaryOperator.Greater => if (v1.toInt > v2.toInt) Value.True else Value.False
+      case BinaryOperator.GreaterEqual => if (v1.toInt >= v2.toInt) Value.True else Value.False
+      case BinaryOperator.Equal => if (v1 == v2) Value.True else Value.False
+      case BinaryOperator.NotEqual => if (v1 != v2) Value.True else Value.False
+      case BinaryOperator.And => if (v1.toBool && v2.toBool) Value.True else Value.False
+      case BinaryOperator.Or => if (v1.toBool || v2.toBool) Value.True else Value.False
     }
 
     expr match {
@@ -156,47 +156,6 @@
     case Literal.Tuple(elms, _, _) => Value.Tuple(elms.map(evalLit))
   }
 
-<<<<<<< HEAD
-=======
-  private def evalUnary(op: UnaryOperator, v: Value): Value = op match {
-    case UnaryOperator.Not => if (v.toBool) Value.False else Value.True
-    case UnaryOperator.UnaryPlus => Value.mkInt(+v.toInt)
-    case UnaryOperator.UnaryMinus => Value.mkInt(-v.toInt)
-  }
-
-// TODO: Specialize interpreter.
-//  def eval(e: Expression): Value = e match {
-//    case (Expression.Tag(enum, tag, exp, tpe, loc)) => exp.tpe match {
-//      case Type.Int => Value.mkInt(evalInt(exp))
-//    }
-//
-//  }
-//
-//  def evalInt(e: Expression): Int = e match {
-//
-//    case (Expression.Binary(BinaryOperator.Plus, e1, e2)) => evalInt(e1) + evalInt(e1)
-//    case _ => ??? // TYPE ERROR
-//  }
-
-
-
-  private def evalBinary(op: BinaryOperator, v1: Value, v2: Value): Value = op match {
-    case BinaryOperator.Plus => Value.mkInt(v1.toInt + v2.toInt)
-    case BinaryOperator.Minus => Value.mkInt(v1.toInt - v2.toInt)
-    case BinaryOperator.Times => Value.mkInt(v1.toInt * v2.toInt)
-    case BinaryOperator.Divide => Value.mkInt(v1.toInt / v2.toInt)
-    case BinaryOperator.Modulo => Value.mkInt(v1.toInt % v2.toInt) // TODO: Document semantics of modulo on negative operands
-    case BinaryOperator.Less => if (v1.toInt < v2.toInt) Value.True else Value.False
-    case BinaryOperator.LessEqual => if (v1.toInt <= v2.toInt) Value.True else Value.False
-    case BinaryOperator.Greater => if (v1.toInt > v2.toInt) Value.True else Value.False
-    case BinaryOperator.GreaterEqual => if (v1.toInt >= v2.toInt) Value.True else Value.False
-    case BinaryOperator.Equal => if (v1 == v2) Value.True else Value.False
-    case BinaryOperator.NotEqual => if (v1 != v2) Value.True else Value.False
-    case BinaryOperator.And => if (v1.toBool && v2.toBool) Value.True else Value.False
-    case BinaryOperator.Or => if (v1.toBool || v2.toBool) Value.True else Value.False
-  }
-
->>>>>>> c1629da8
   private def matchRule(rules: List[(Pattern, Expression)], value: Value): Option[(Expression, Env)] = rules match {
     case (pattern, exp) :: rest => unify(pattern, value) match {
       case Some(env) => Some((exp, env))
